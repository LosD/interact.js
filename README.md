--- conflicted
+++ resolved
@@ -23,10 +23,7 @@
 
 * [Bower](http://bower.io/): `bower install interactjs`
 * [npm](https://www.npmjs.org/): `npm install interactjs`
-<<<<<<< HEAD
-=======
 * [Webjars SBT/Play 2](https://www.webjars.org/): `libraryDependencies ++= Seq("org.webjars.bower" % "interact.js" % "1.2.8")`
->>>>>>> 767bbe34
 * Direct download the latest version: http://interactjs.io/#download
   * **Rails 4** app development (using Rails Asset Pipeline)
     * Download the file interact.js (development version) into a new sub-directory: vendor/assets/javascripts/interact
