{
  "name": "interactjs",
<<<<<<< HEAD
  "main": "dist/interact.js",
  "description": "Drag and drop, resizing and multi-touch gestures with inertia and snapping for modern browsers (and also IE8+)",
=======
  "main": "index.js",
  "description": "Drag and drop, resizing and multi-touch gestures with inertia and snapping for modern browsers (and also IE9+)",
>>>>>>> f53c57cd
  "homepage": "http://interactjs.io",
  "authors": [
    {
      "name": "Taye Adeyemi",
      "email": "dev@taye.me",
      "url": "http://taye.me"
    }
  ],
  "keywords": [
    "interact.js",
    "draggable",
    "droppable",
    "drag",
    "drop",
    "drag and drop",
    "resize",
    "touch",
    "multi-touch",
    "gesture",
    "snap",
    "inertia",
    "grid",
    "autoscroll",
    "SVG"
  ],
  "moduleType": [
    "amd",
    "globals",
    "node"
  ],
  "license": "MIT",
  "ignore": [
    "/*",
    "!src",
    "!dist",
    "!LICENSE"
  ]
}<|MERGE_RESOLUTION|>--- conflicted
+++ resolved
@@ -1,12 +1,7 @@
 {
   "name": "interactjs",
-<<<<<<< HEAD
   "main": "dist/interact.js",
-  "description": "Drag and drop, resizing and multi-touch gestures with inertia and snapping for modern browsers (and also IE8+)",
-=======
-  "main": "index.js",
   "description": "Drag and drop, resizing and multi-touch gestures with inertia and snapping for modern browsers (and also IE9+)",
->>>>>>> f53c57cd
   "homepage": "http://interactjs.io",
   "authors": [
     {
