--- conflicted
+++ resolved
@@ -1,9 +1,5 @@
 /**
-<<<<<<< HEAD
- * interact.js v1.2.9
-=======
  * interact.js v1.3.0-rc.4+sha.2ba54f2
->>>>>>> 767bbe34
  *
  * Copyright (c) 2012-2017 Taye Adeyemi <dev@taye.me>
  * Open source under the MIT License.
@@ -12,420 +8,6 @@
 (function(f){if(typeof exports==="object"&&typeof module!=="undefined"){module.exports=f()}else if(typeof define==="function"&&define.amd){define([],f)}else{var g;if(typeof window!=="undefined"){g=window}else if(typeof global!=="undefined"){g=global}else if(typeof self!=="undefined"){g=self}else{g=this}g.interact = f()}})(function(){var define,module,exports;return (function e(t,n,r){function s(o,u){if(!n[o]){if(!t[o]){var a=typeof require=="function"&&require;if(!u&&a)return a(o,!0);if(i)return i(o,!0);var f=new Error("Cannot find module '"+o+"'");throw f.code="MODULE_NOT_FOUND",f}var l=n[o]={exports:{}};t[o][0].call(l.exports,function(e){var n=t[o][1][e];return s(n?n:e)},l,l.exports,e,t,n,r)}return n[o].exports}var i=typeof require=="function"&&require;for(var o=0;o<r.length;o++)s(r[o]);return s})({1:[function(require,module,exports){
 'use strict';
 
-<<<<<<< HEAD
-            // no Shadow DOM polyfil or native implementation
-            return realWindow;
-        }()),
-
-        document           = window.document,
-        DocumentFragment   = window.DocumentFragment   || blank,
-        SVGElement         = window.SVGElement         || blank,
-        SVGSVGElement      = window.SVGSVGElement      || blank,
-        SVGElementInstance = window.SVGElementInstance || blank,
-        HTMLElement        = window.HTMLElement        || window.Element,
-
-        PointerEvent = (window.PointerEvent || window.MSPointerEvent),
-        pEventTypes,
-
-        hypot = Math.hypot || function (x, y) { return Math.sqrt(x * x + y * y); },
-
-        tmpXY = {},     // reduce object creation in getXY()
-
-        documents       = [],   // all documents being listened to
-
-        interactables   = [],   // all set interactables
-        interactions    = [],   // all interactions
-
-        dynamicDrop     = false,
-
-        // {
-        //      type: {
-        //          selectors: ['selector', ...],
-        //          contexts : [document, ...],
-        //          listeners: [[listener, useCapture], ...]
-        //      }
-        //  }
-        delegatedEvents = {},
-
-        defaultOptions = {
-            base: {
-                accept        : null,
-                actionChecker : null,
-                styleCursor   : true,
-                preventDefault: 'auto',
-                origin        : { x: 0, y: 0 },
-                deltaSource   : 'page',
-                allowFrom     : null,
-                ignoreFrom    : null,
-                _context      : document,
-                dropChecker   : null
-            },
-
-            drag: {
-                enabled: false,
-                manualStart: true,
-                max: Infinity,
-                maxPerElement: 1,
-
-                snap: null,
-                restrict: null,
-                inertia: null,
-                autoScroll: null,
-
-                axis: 'xy'
-            },
-
-            drop: {
-                enabled: false,
-                accept: null,
-                overlap: 'pointer'
-            },
-
-            resize: {
-                enabled: false,
-                manualStart: false,
-                max: Infinity,
-                maxPerElement: 1,
-
-                snap: null,
-                restrict: null,
-                inertia: null,
-                autoScroll: null,
-
-                square: false,
-                preserveAspectRatio: false,
-                axis: 'xy',
-
-                // use default margin
-                margin: NaN,
-
-                // object with props left, right, top, bottom which are
-                // true/false values to resize when the pointer is over that edge,
-                // CSS selectors to match the handles for each direction
-                // or the Elements for each handle
-                edges: null,
-
-                // a value of 'none' will limit the resize rect to a minimum of 0x0
-                // 'negate' will alow the rect to have negative width/height
-                // 'reposition' will keep the width/height positive by swapping
-                // the top and bottom edges and/or swapping the left and right edges
-                invert: 'none'
-            },
-
-            gesture: {
-                manualStart: false,
-                enabled: false,
-                max: Infinity,
-                maxPerElement: 1,
-
-                restrict: null
-            },
-
-            perAction: {
-                manualStart: false,
-                max: Infinity,
-                maxPerElement: 1,
-
-                snap: {
-                    enabled     : false,
-                    endOnly     : false,
-                    range       : Infinity,
-                    targets     : null,
-                    offsets     : null,
-
-                    relativePoints: null
-                },
-
-                restrict: {
-                    enabled: false,
-                    endOnly: false
-                },
-
-                autoScroll: {
-                    enabled     : false,
-                    container   : null,     // the item that is scrolled (Window or HTMLElement)
-                    margin      : 60,
-                    speed       : 300       // the scroll speed in pixels per second
-                },
-
-                inertia: {
-                    enabled          : false,
-                    resistance       : 10,    // the lambda in exponential decay
-                    minSpeed         : 100,   // target speed must be above this for inertia to start
-                    endSpeed         : 10,    // the speed at which inertia is slow enough to stop
-                    allowResume      : true,  // allow resuming an action in inertia phase
-                    zeroResumeDelta  : true,  // if an action is resumed after launch, set dx/dy to 0
-                    smoothEndDuration: 300    // animate to snap/restrict endOnly if there's no inertia
-                }
-            },
-
-            _holdDuration: 600
-        },
-
-        // Things related to autoScroll
-        autoScroll = {
-            interaction: null,
-            i: null,    // the handle returned by window.setInterval
-            x: 0, y: 0, // Direction each pulse is to scroll in
-
-            // scroll the window by the values in scroll.x/y
-            scroll: function () {
-                var options = autoScroll.interaction.target.options[autoScroll.interaction.prepared.name].autoScroll,
-                    container = options.container || getWindow(autoScroll.interaction.element),
-                    now = new Date().getTime(),
-                    // change in time in seconds
-                    dtx = (now - autoScroll.prevTimeX) / 1000,
-                    dty = (now - autoScroll.prevTimeY) / 1000,
-                    vx, vy, sx, sy;
-
-                // displacement
-                if (options.velocity) {
-                  vx = options.velocity.x;
-                  vy = options.velocity.y;
-                }
-                else {
-                  vx = vy = options.speed
-                }
- 
-                sx = vx * dtx;
-                sy = vy * dty;
-
-                if (sx >= 1 || sy >= 1) {
-                    if (isWindow(container)) {
-                        container.scrollBy(autoScroll.x * sx, autoScroll.y * sy);
-                    }
-                    else if (container) {
-                        container.scrollLeft += autoScroll.x * sx;
-                        container.scrollTop  += autoScroll.y * sy;
-                    }
-
-                    if (sx >=1) autoScroll.prevTimeX = now;
-                    if (sy >= 1) autoScroll.prevTimeY = now;
-                }
-
-                if (autoScroll.isScrolling) {
-                    cancelFrame(autoScroll.i);
-                    autoScroll.i = reqFrame(autoScroll.scroll);
-                }
-            },
-
-            isScrolling: false,
-            prevTimeX: 0,
-            prevTimeY: 0,
-
-            start: function (interaction) {
-                autoScroll.isScrolling = true;
-                cancelFrame(autoScroll.i);
-
-                autoScroll.interaction = interaction;
-                autoScroll.prevTimeX = new Date().getTime();
-                autoScroll.prevTimeY = new Date().getTime();
-                autoScroll.i = reqFrame(autoScroll.scroll);
-            },
-
-            stop: function () {
-                autoScroll.isScrolling = false;
-                cancelFrame(autoScroll.i);
-            }
-        },
-
-        // Does the browser support touch input?
-        supportsTouch = (('ontouchstart' in window) || window.DocumentTouch && document instanceof window.DocumentTouch),
-
-        // Does the browser support PointerEvents
-        // Avoid PointerEvent bugs introduced in Chrome 55
-        supportsPointerEvent = PointerEvent && !/Chrome/.test(navigator.userAgent),
-
-        // Less Precision with touch input
-        margin = supportsTouch || supportsPointerEvent? 20: 10,
-
-        pointerMoveTolerance = 1,
-
-        // for ignoring browser's simulated mouse events
-        prevTouchTime = 0,
-
-        // Allow this many interactions to happen simultaneously
-        maxInteractions = Infinity,
-
-        // Check if is IE9 or older
-        actionCursors = (document.all && !window.atob) ? {
-            drag    : 'move',
-            resizex : 'e-resize',
-            resizey : 's-resize',
-            resizexy: 'se-resize',
-
-            resizetop        : 'n-resize',
-            resizeleft       : 'w-resize',
-            resizebottom     : 's-resize',
-            resizeright      : 'e-resize',
-            resizetopleft    : 'se-resize',
-            resizebottomright: 'se-resize',
-            resizetopright   : 'ne-resize',
-            resizebottomleft : 'ne-resize',
-
-            gesture : ''
-        } : {
-            drag    : 'move',
-            resizex : 'ew-resize',
-            resizey : 'ns-resize',
-            resizexy: 'nwse-resize',
-
-            resizetop        : 'ns-resize',
-            resizeleft       : 'ew-resize',
-            resizebottom     : 'ns-resize',
-            resizeright      : 'ew-resize',
-            resizetopleft    : 'nwse-resize',
-            resizebottomright: 'nwse-resize',
-            resizetopright   : 'nesw-resize',
-            resizebottomleft : 'nesw-resize',
-
-            gesture : ''
-        },
-
-        actionIsEnabled = {
-            drag   : true,
-            resize : true,
-            gesture: true
-        },
-
-        // because Webkit and Opera still use 'mousewheel' event type
-        wheelEvent = 'onmousewheel' in document? 'mousewheel': 'wheel',
-
-        eventTypes = [
-            'dragstart',
-            'dragmove',
-            'draginertiastart',
-            'dragend',
-            'dragenter',
-            'dragleave',
-            'dropactivate',
-            'dropdeactivate',
-            'dropmove',
-            'drop',
-            'resizestart',
-            'resizemove',
-            'resizeinertiastart',
-            'resizeend',
-            'gesturestart',
-            'gesturemove',
-            'gestureinertiastart',
-            'gestureend',
-
-            'down',
-            'move',
-            'up',
-            'cancel',
-            'tap',
-            'doubletap',
-            'hold'
-        ],
-
-        globalEvents = {},
-
-        // Opera Mobile must be handled differently
-        isOperaMobile = navigator.appName == 'Opera' &&
-            supportsTouch &&
-            navigator.userAgent.match('Presto'),
-
-        // scrolling doesn't change the result of getClientRects on iOS 7
-        isIOS7 = (/iP(hone|od|ad)/.test(navigator.platform)
-                         && /OS 7[^\d]/.test(navigator.appVersion)),
-
-        // prefix matchesSelector
-        prefixedMatchesSelector = 'matches' in Element.prototype?
-                'matches': 'webkitMatchesSelector' in Element.prototype?
-                    'webkitMatchesSelector': 'mozMatchesSelector' in Element.prototype?
-                        'mozMatchesSelector': 'oMatchesSelector' in Element.prototype?
-                            'oMatchesSelector': 'msMatchesSelector',
-
-        // will be polyfill function if browser is IE8
-        ie8MatchesSelector,
-
-        // native requestAnimationFrame or polyfill
-        reqFrame = realWindow.requestAnimationFrame,
-        cancelFrame = realWindow.cancelAnimationFrame,
-
-        // Events wrapper
-        events = (function () {
-            var useAttachEvent = ('attachEvent' in window) && !('addEventListener' in window),
-                addEvent       = useAttachEvent?  'attachEvent': 'addEventListener',
-                removeEvent    = useAttachEvent?  'detachEvent': 'removeEventListener',
-                on             = useAttachEvent? 'on': '',
-
-                elements          = [],
-                targets           = [],
-                attachedListeners = [];
-
-            function add (element, type, listener, useCapture) {
-                var elementIndex = indexOf(elements, element),
-                    target = targets[elementIndex];
-
-                if (!target) {
-                    target = {
-                        events: {},
-                        typeCount: 0
-                    };
-
-                    elementIndex = elements.push(element) - 1;
-                    targets.push(target);
-
-                    attachedListeners.push((useAttachEvent ? {
-                            supplied: [],
-                            wrapped : [],
-                            useCount: []
-                        } : null));
-                }
-
-                if (!target.events[type]) {
-                    target.events[type] = [];
-                    target.typeCount++;
-                }
-
-                if (!contains(target.events[type], listener)) {
-                    var ret;
-
-                    if (useAttachEvent) {
-                        var listeners = attachedListeners[elementIndex],
-                            listenerIndex = indexOf(listeners.supplied, listener);
-
-                        var wrapped = listeners.wrapped[listenerIndex] || function (event) {
-                            if (!event.immediatePropagationStopped) {
-                                event.target = event.srcElement;
-                                event.currentTarget = element;
-
-                                event.preventDefault = event.preventDefault || preventDef;
-                                event.stopPropagation = event.stopPropagation || stopProp;
-                                event.stopImmediatePropagation = event.stopImmediatePropagation || stopImmProp;
-
-                                if (/mouse|click/.test(event.type)) {
-                                    event.pageX = event.clientX + getWindow(element).document.documentElement.scrollLeft;
-                                    event.pageY = event.clientY + getWindow(element).document.documentElement.scrollTop;
-                                }
-
-                                listener(event);
-                            }
-                        };
-
-                        ret = element[addEvent](on + type, wrapped, Boolean(useCapture));
-
-                        if (listenerIndex === -1) {
-                            listeners.supplied.push(listener);
-                            listeners.wrapped.push(wrapped);
-                            listeners.useCount.push(1);
-                        }
-                        else {
-                            listeners.useCount[listenerIndex]++;
-                        }
-                    }
-                    else {
-                        ret = element[addEvent](type, listener, useCapture || false);
-                    }
-                    target.events[type].push(listener);
-
-                    return ret;
-                }
-            }
-=======
 /*
  * In a (windowless) server environment this file exports a factory function
  * that takes the window to use.
@@ -437,7 +19,6 @@
 if (typeof window === 'undefined') {
   module.exports = function (window) {
     require('./src/utils/window').init(window);
->>>>>>> 767bbe34
 
     return require('./src/index');
   };
@@ -1380,21 +961,11 @@
 
     signals.fire('move', signalArg);
 
-<<<<<<< HEAD
-            function pushCurMatches (interactable, selector) {
-                if (interactable
-                    && isElement(eventTarget)
-                    && inContext(interactable, eventTarget)
-                    && !testIgnore(interactable, eventTarget, eventTarget)
-                    && testAllow(interactable, eventTarget, eventTarget)
-                    && matchesSelector(eventTarget, selector)) {
-=======
     if (!duplicateMove) {
       // if interacting, fire an 'action-move' signal etc
       if (this.interacting()) {
         this.doMove(signalArg);
       }
->>>>>>> 767bbe34
 
       if (this.pointerWasMoved) {
         utils.copyCoords(this.prevCoords, this.curCoords);
@@ -1436,90 +1007,11 @@
       signals.fire('action-move', signalArg);
     }
 
-<<<<<<< HEAD
-            if (elementAction) {
-                this.target = elementInteractable;
-                this.element = eventTarget;
-                this.matches = [];
-                this.matchElements = [];
-            }
-            else {
-                interactables.forEachSelector(pushCurMatches);
-
-                if (this.validateSelector(pointer, event, curMatches, curMatchElements)) {
-                    this.matches = curMatches;
-                    this.matchElements = curMatchElements;
-
-                    this.pointerHover(pointer, event, this.matches, this.matchElements);
-                    events.add(eventTarget,
-                                        supportsPointerEvent? pEventTypes.move : 'mousemove',
-                                        listeners.pointerHover);
-                }
-                else if (this.target) {
-                    if (nodeContains(prevTargetElement, eventTarget)) {
-                        this.pointerHover(pointer, event, this.matches, this.matchElements);
-                        events.add(this.element,
-                                            supportsPointerEvent? pEventTypes.move : 'mousemove',
-                                            listeners.pointerHover);
-                    }
-                    else {
-                        this.target = null;
-                        this.element = null;
-                        this.matches = [];
-                        this.matchElements = [];
-                    }
-                }
-            }
-        },
-
-        // Check what action would be performed on pointerMove target if a mouse
-        // button were pressed and change the cursor accordingly
-        pointerHover: function (pointer, event, eventTarget, curEventTarget, matches, matchElements) {
-            var target = this.target;
-
-            if (!this.prepared.name && this.mouse) {
-
-                var action;
-
-                // update pointer coords for defaultActionChecker to use
-                this.setEventXY(this.curCoords, [pointer]);
-
-                if (matches) {
-                    action = this.validateSelector(pointer, event, matches, matchElements);
-                }
-                else if (target) {
-                    action = validateAction(target.getAction(this.pointers[0], event, this, this.element), this.target);
-                }
-
-                if (target && target.options.styleCursor) {
-                    if (action) {
-                        target._doc.documentElement.style.cursor = getActionCursor(action);
-                    }
-                    else {
-                        target._doc.documentElement.style.cursor = '';
-                    }
-                }
-            }
-            else if (this.prepared.name) {
-                this.checkAndPreventDefault(event, target, this.element);
-            }
-        },
-=======
     this._dontFireMove = false;
   };
->>>>>>> 767bbe34
 
   // End interact move events and stop auto-scroll unless simulation is running
 
-<<<<<<< HEAD
-            // Remove temporary event listeners for selector Interactables
-            if (!interactables.get(eventTarget)) {
-                events.remove(eventTarget,
-                                       supportsPointerEvent? pEventTypes.move : 'mousemove',
-                                       listeners.pointerHover);
-            }
-=======
->>>>>>> 767bbe34
 
   Interaction.prototype.pointerUp = function pointerUp(pointer, event, eventTarget, curEventTarget) {
     var pointerIndex = this.getPointerIndex(pointer);
@@ -1775,17 +1267,10 @@
     eventMethod(doc, eventType, events.delegateUseCapture, true);
   }
 
-<<<<<<< HEAD
-            // set the startCoords if there was no prepared action
-            if (!this.prepared.name) {
-                this.setEventXY(this.startCoords, this.pointers);
-            }
-=======
   for (var _eventType in docEvents) {
     eventMethod(doc, _eventType, docEvents[_eventType]);
   }
 }
->>>>>>> 767bbe34
 
 signals.on('update-pointer-down', function (_ref6) {
   var interaction = _ref6.interaction,
@@ -4287,86 +3772,11 @@
     status.sx = status.modifiedXe;
     status.sy = status.modifiedYe;
 
-<<<<<<< HEAD
-    /*\
-     * interact
-     [ method ]
-     *
-     * The methods of this variable can be used to set elements as
-     * interactables and also to change various default settings.
-     *
-     * Calling it as a function and passing an element or a valid CSS selector
-     * string returns an Interactable object which has various methods to
-     * configure it.
-     *
-     - element (Element | string) The HTML or SVG Element to interact with or CSS selector
-     = (object) An @Interactable
-     *
-     > Usage
-     | interact(document.getElementById('draggable')).draggable(true);
-     |
-     | var rectables = interact('rect');
-     | rectables
-     |     .gesturable(true)
-     |     .on('gesturemove', function (event) {
-     |         // something cool...
-     |     })
-     |     .autoScroll(true);
-    \*/
-    function interact (element, options) {
-        return interactables.get(element, options) || new Interactable(element, options);
-    }
-
-    /*\
-     * Interactable
-     [ property ]
-     **
-     * Object type returned by @interact
-    \*/
-    function Interactable (element, options) {
-        this._element = element;
-        this._iEvents = this._iEvents || {};
-
-        var _window;
-
-        if (trySelector(element)) {
-            this.selector = element;
-
-            var context = options && options.context;
-
-            _window = context? getWindow(context) : window;
-
-            if (context && (_window.Node
-                    ? context instanceof _window.Node
-                    : (isElement(context) || context === _window.document))) {
-
-                this._context = context;
-            }
-        }
-        else {
-            _window = getWindow(element);
-
-            if (isElement(element, _window)) {
-
-                if (supportsPointerEvent) {
-                    events.add(this._element, pEventTypes.down, listeners.pointerDown );
-                    events.add(this._element, pEventTypes.move, listeners.pointerHover);
-                }
-                else {
-                    events.add(this._element, 'mousedown' , listeners.pointerDown );
-                    events.add(this._element, 'mousemove' , listeners.pointerHover);
-                    events.add(this._element, 'touchstart', listeners.pointerDown );
-                    events.add(this._element, 'touchmove' , listeners.pointerHover);
-                }
-            }
-        }
-=======
     this.doMove();
     this.end(status.startEvent);
     status.active = false;
     this.simulation = null;
   }
->>>>>>> 767bbe34
 
   utils.copyCoords(this.prevCoords, this.curCoords);
 }
@@ -7170,19 +6580,6 @@
       }
     }
 
-<<<<<<< HEAD
-        if (supportsPointerEvent) {
-            if (PointerEvent === win.MSPointerEvent) {
-                pEventTypes = {
-                    up: 'MSPointerUp', down: 'MSPointerDown', over: 'mouseover',
-                    out: 'mouseout', move: 'MSPointerMove', cancel: 'MSPointerCancel' };
-            }
-            else {
-                pEventTypes = {
-                    up: 'pointerup', down: 'pointerdown', over: 'pointerover',
-                    out: 'pointerout', move: 'pointermove', cancel: 'pointercancel' };
-            }
-=======
     return null;
   },
 
@@ -7195,7 +6592,6 @@
     if (pointerType !== 'mouse' && pointerType !== 'pen') {
       return null;
     }
->>>>>>> 767bbe34
 
     var firstNonActive = void 0;
 
