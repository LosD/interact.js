const InteractEvent = require('../InteractEvent');
const Interaction   = require('../Interaction');
const extend        = require('../utils/extend');

const modifiers = {
  names: [],

  setOffsets: function (arg) {
    const { interaction, pageCoords: page } = arg;
    const { target, element, startOffset } = interaction;
    const rect = target.getRect(element);

    if (rect) {
      startOffset.left = page.x - rect.left;
      startOffset.top  = page.y - rect.top;

      startOffset.right  = rect.right  - page.x;
      startOffset.bottom = rect.bottom - page.y;

      if (!('width'  in rect)) { rect.width  = rect.right  - rect.left; }
      if (!('height' in rect)) { rect.height = rect.bottom - rect.top ; }
    }
    else {
      startOffset.left = startOffset.top = startOffset.right = startOffset.bottom = 0;
    }

    arg.rect = rect;
    arg.interactable = target;
    arg.element = element;

    for (let i = 0; i < modifiers.names.length; i++) {
      const modifierName = modifiers.names[i];

<<<<<<< HEAD
      arg.options = target.options[interaction.prepared.name][modifierName];

      if (!arg.options) {
        continue;
      }

      interaction.modifierOffsets[modifierName] =
        modifiers[modifierName].setOffset(arg);
=======
      offsets[modifierName] =
        modifiers[modifierName].setOffset(interaction,
                                                interactable, element, rect,
                                                interaction.startOffset);
>>>>>>> 9059db87
    }
  },

  setAll: function (arg) {
    const { interaction, statuses, preEnd, requireEndOnly } = arg;
    const coords = extend({}, arg.pageCoords);
    const result = {
      dx: 0,
      dy: 0,
      changed: false,
      locked: false,
      shouldMove: true,
    };

    for (const modifierName of modifiers.names) {
      const modifier = modifiers[modifierName];
      const options = interaction.target.options[interaction.prepared.name][modifierName];

      if (!shouldDo(options, preEnd, requireEndOnly)) { continue; }

      arg.status = arg.status = statuses[modifierName];
      arg.options = options;
      arg.offset = arg.interaction.modifierOffsets[modifierName];

      modifier.set(arg);

      if (arg.status.locked) {
        coords.x += arg.status.dx;
        coords.y += arg.status.dy;

        result.dx += arg.status.dx;
        result.dy += arg.status.dy;

        result.locked = true;
      }
    }

    // a move should be fired if:
    //  - there are no modifiers enabled,
    //  - no modifiers are "locked" i.e. have changed the pointer's coordinates, or
    //  - the locked coords have changed since the last pointer move
    result.shouldMove = !arg.status || !result.locked || arg.status.changed;

    return result;
  },

  resetStatuses: function (statuses) {
    for (const modifierName of modifiers.names) {
      const status = statuses[modifierName] || {};

      status.dx = status.dy = 0;
      status.modifiedX = status.modifiedY = NaN;
      status.locked = false;
      status.changed = true;

      statuses[modifierName] = status;
    }

    return statuses;
  },

  start: function ({ interaction }, signalName) {
    const arg = {
      interaction,
      pageCoords: (signalName === 'action-resume' ?
                   interaction.curCoords : interaction.startCoords).page,
      startOffset: interaction.startOffset,
      statuses: interaction.modifierStatuses,
      preEnd: false,
      requireEndOnly: false,
    };

    modifiers.setOffsets(arg);
    modifiers.resetStatuses(arg.statuses);

<<<<<<< HEAD
    arg.pageCoords = extend({}, interaction.startCoords.page);
    modifiers.setAll(arg);
=======
    modifiers.resetStatuses(interaction.modifierStatuses);
    interaction.modifierResult = modifiers.setAll(interaction, interaction.startCoords.page, interaction.modifierStatuses);
>>>>>>> 9059db87
  },
};

Interaction.signals.on('new', function (interaction) {
  interaction.startOffset      = { left: 0, right: 0, top: 0, bottom: 0 };
  interaction.modifierOffsets  = {};
  interaction.modifierStatuses = modifiers.resetStatuses({});
  interaction.modifierResult   = null;
});

Interaction.signals.on('action-start' , modifiers.start);
Interaction.signals.on('action-resume', modifiers.start);

Interaction.signals.on('before-action-move', function ({ interaction, preEnd, interactingBeforeMove }) {
  const modifierResult = modifiers.setAll({
    interaction,
    preEnd,
    pageCoords: interaction.curCoords.page,
    statuses: interaction.modifierStatuses,
    requireEndOnly: false,
  });

  // don't fire an action move if a modifier would keep the event in the same
  // cordinates as before
  if (!modifierResult.shouldMove && interactingBeforeMove) {
    interaction._dontFireMove = true;
  }

  interaction.modifierResult = modifierResult;
});

Interaction.signals.on('action-end', function ({ interaction, event }) {
  for (let i = 0; i < modifiers.names.length; i++) {
    const options = interaction.target.options[interaction.prepared.name][modifiers.names[i]];

    // if the endOnly option is true for any modifier
    if (shouldDo(options, true, true)) {
      // fire a move event at the modified coordinates
      interaction.doMove({ event, preEnd: true });
      break;
    }
  }
});

InteractEvent.signals.on('set-xy', function (arg) {
  const { iEvent, interaction } = arg;
  const modifierArg = extend({}, arg);

  for (let i = 0; i < modifiers.names.length; i++) {
    const modifierName = modifiers.names[i];
    modifierArg.options = interaction.target.options[interaction.prepared.name][modifierName];

    if (!modifierArg.options) {
      continue;
    }

    const modifier = modifiers[modifierName];

    modifierArg.status = interaction.modifierStatuses[modifierName];

    iEvent[modifierName] = modifier.modifyCoords(modifierArg);
  }
});

function shouldDo (options, preEnd, requireEndOnly) {
  return (options && options.enabled
          && (preEnd || !options.endOnly)
          && (!requireEndOnly || options.endOnly));
}

module.exports = modifiers;<|MERGE_RESOLUTION|>--- conflicted
+++ resolved
@@ -31,21 +31,13 @@
     for (let i = 0; i < modifiers.names.length; i++) {
       const modifierName = modifiers.names[i];
 
-<<<<<<< HEAD
       arg.options = target.options[interaction.prepared.name][modifierName];
 
       if (!arg.options) {
         continue;
       }
 
-      interaction.modifierOffsets[modifierName] =
-        modifiers[modifierName].setOffset(arg);
-=======
-      offsets[modifierName] =
-        modifiers[modifierName].setOffset(interaction,
-                                                interactable, element, rect,
-                                                interaction.startOffset);
->>>>>>> 9059db87
+      interaction.modifierOffsets[modifierName] = modifiers[modifierName].setOffset(arg);
     }
   },
 
@@ -121,13 +113,8 @@
     modifiers.setOffsets(arg);
     modifiers.resetStatuses(arg.statuses);
 
-<<<<<<< HEAD
     arg.pageCoords = extend({}, interaction.startCoords.page);
-    modifiers.setAll(arg);
-=======
-    modifiers.resetStatuses(interaction.modifierStatuses);
-    interaction.modifierResult = modifiers.setAll(interaction, interaction.startCoords.page, interaction.modifierStatuses);
->>>>>>> 9059db87
+    interaction.modifierResult = modifiers.setAll(arg);
   },
 };
 
